# Contributing to CC Open Source

Thank you for your interest in contributing to CC Open Source! This document is a set of guidelines to help you contribute to this project.

<!-- ## Code of Conduct

By participating in this project, you are expected to uphold our [Code of Conduct](https://creativecommons.github.io/community/code-of-conduct/). -->

## Project Documentation

Please consult the [README](./README.md) and [CODEBASE](./CODEBASE.md) files at the root of this repository.

<!-- ## How to Contribute

Please read the processes in our general [Contributing Code](https://creativecommons.github.io/contributing-code/) guidelines on the Creative Common Open Source website. It contains some general instructions that should be followed when contributing to any of the Openverse open-source repositories. -->

### Bugs

If you find a bug, please open an issue in this repository describing the bug. You can file a bug [here](https://github.com/wordpress/openverse-frontend/issues/new?template=bug_report.md). You will see a bug report template with the required information you should provide.

After that, don't forget to tag the issue with the "Bug" label.

### Proposing changes or new features

<<<<<<< HEAD
If you have an idea of a new feature or change to how the Openverse frontend works, please [file an issue](https://github.com/creativecommons/cccatalog-frontend/issues/new?template=feature_request.md) so we can discuss the possibility of that change or new feature being implemented and released in the future. This lets us come to an agreement about the proposed idea before any work is done.
=======
If you have an idea of a new feature or change to how the Openverse frontend works, please [file an issue](https://github.com/wordpress/openverse-frontend/issues/new?template=feature_request.md) so we can discuss the possibility of that change or new feature being implemented and released in the future. This lets us come to an agreement about the proposed idea before any work is done.
>>>>>>> 6dec4722

If you'd like to build a new feature but don't have a specific idea, please check our [public roadmap](https://docs.google.com/document/d/19yH2V5K4nzWgEXaZhkzD1egzrRayyDdxlzxZOTCm_pc/). Choose something from the pipeline of ideas and follow the same process as above.

### Pull requests

Before you start writing code, make sure there is an issue open. Pull requests without a link to an existing issue won't be merged. All pull requests _must_ target the `develop` branch of the repository.

If you want to get started contributing code to this project but don't know exactly what to work on, we compiled a good list of issues labeled as [Good first issues](https://github.com/wordpress/openverse-frontend/labels/good%20first%20issue) which are small in scope and not so complex to solve. There is also issues labeld as [Help wanted](https://github.com/wordpress/openverse-frontend/labels/help%20wanted) which can be a bit more complex but are good examples of thigns we are currently accepting help from the community.

Any code modifications will have to be accompanied by the appropriate unit tests. This will be checked and verified during code review. Once the Pull Reques is opened, our CI server will run the unit test suite and run a code linter to verify that the code follows the coding guidelines.

If you want to run the unit tests and linter on your machine, run the following commands:

`npm run unit` for unit tests

`npm run lint` for linter.

You can also configure your editor of choice with a ESLint plugin so you can get the linter feedback as you write code.

## Questions or Thoughts?

Talk to us on [our developer mailing list or Slack community](https://creativecommons.github.io/community/).<|MERGE_RESOLUTION|>--- conflicted
+++ resolved
@@ -1,18 +1,18 @@
-# Contributing to CC Open Source
+# Contributing to Openverse
 
-Thank you for your interest in contributing to CC Open Source! This document is a set of guidelines to help you contribute to this project.
+Thank you for your interest in contributing to Openverse! This document is a set of guidelines to help you contribute to this project.
 
-<!-- ## Code of Conduct
+## Code of Conduct
 
-By participating in this project, you are expected to uphold our [Code of Conduct](https://creativecommons.github.io/community/code-of-conduct/). -->
+By participating in this project, you are expected to uphold our [Code of Conduct](./CODE_OF_CONDUCT.md).
 
 ## Project Documentation
 
 Please consult the [README](./README.md) and [CODEBASE](./CODEBASE.md) files at the root of this repository.
 
-<!-- ## How to Contribute
+## How to Contribute
 
-Please read the processes in our general [Contributing Code](https://creativecommons.github.io/contributing-code/) guidelines on the Creative Common Open Source website. It contains some general instructions that should be followed when contributing to any of the Openverse open-source repositories. -->
+Please read the processes in our general [Contributing Code](https://creativecommons.github.io/contributing-code/) guidelines on the Creative Common Open Source website. It contains some general instructions that should be followed when contributing to any of the WP Photos open-source repositories.
 
 ### Bugs
 
@@ -22,13 +22,9 @@
 
 ### Proposing changes or new features
 
-<<<<<<< HEAD
-If you have an idea of a new feature or change to how the Openverse frontend works, please [file an issue](https://github.com/creativecommons/cccatalog-frontend/issues/new?template=feature_request.md) so we can discuss the possibility of that change or new feature being implemented and released in the future. This lets us come to an agreement about the proposed idea before any work is done.
-=======
 If you have an idea of a new feature or change to how the Openverse frontend works, please [file an issue](https://github.com/wordpress/openverse-frontend/issues/new?template=feature_request.md) so we can discuss the possibility of that change or new feature being implemented and released in the future. This lets us come to an agreement about the proposed idea before any work is done.
->>>>>>> 6dec4722
 
-If you'd like to build a new feature but don't have a specific idea, please check our [public roadmap](https://docs.google.com/document/d/19yH2V5K4nzWgEXaZhkzD1egzrRayyDdxlzxZOTCm_pc/). Choose something from the pipeline of ideas and follow the same process as above.
+If you'd like to build a new feature but don't have a specific idea, please check out the historic [public roadmap](https://docs.google.com/document/d/19yH2V5K4nzWgEXaZhkzD1egzrRayyDdxlzxZOTCm_pc/). Choose something from the pipeline of ideas and follow the same process as above.
 
 ### Pull requests
 
@@ -48,4 +44,4 @@
 
 ## Questions or Thoughts?
 
-Talk to us on [our developer mailing list or Slack community](https://creativecommons.github.io/community/).+Feel free to [join us on Slack](https://make.wordpress.org/chat/) and discuss the project with the engineers and community memebers on #openverse.