--- conflicted
+++ resolved
@@ -99,15 +99,9 @@
     // to the results page the user was before.
 
     nextPage((_this) => {
-<<<<<<< HEAD
       if (previousPage.path === '/search' || previousPage.path === '/search/image') {
         _this.shouldShowBreadcrumb = true; // eslint-disable-line no-param-reassign
         _this.breadCrumbURL = `/search?q=${previousPage.query.q}`; // eslint-disable-line no-param-reassign
-=======
-      if (previousPage.name === 'browse-page') {
-        _this.shouldShowBreadcrumb = true // eslint-disable-line no-param-reassign
-        _this.breadCrumbURL = `/search?q=${previousPage.query.q}` // eslint-disable-line no-param-reassign
->>>>>>> 0984285b
       }
     })
   },
@@ -154,9 +148,5 @@
   },
 }
 
-<<<<<<< HEAD
-export default PhotoDetailPage;
-=======
 export default PhotoDetailPage
->>>>>>> 0984285b
 </script>