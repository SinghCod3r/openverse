<template>
  <div>
    <figure class="search-grid_item">
      <a
        :href="'photos/' + image.id"
        @click="onGotoDetailPage($event, image)"
        class="search-grid_image-ctr">
        <img
          :class="{'search-grid_image': true, 'search-grid_image__fill': !shouldContainImage}" 
          :alt="image.title" :src="getImageUrl(image)"
          @error="onImageLoadError">
      </a>
      <figcaption class="search-grid_item-overlay search-grid_item-overlay__top">
        <license-icons :image="image"></license-icons>
      </figcaption>
      <figcaption class="search-grid_item-overlay search-grid_item-overlay__bottom">
        <a class="search-grid_overlay-provider"
            :href="getImageForeignUrl(image)"
            @click.stop="() => false"
            target="new">
            <img class="search-grid_overlay-provider-logo" :alt="image.provider"
                :src="getProviderLogo(image.provider)">
            {{ image.title }}
        </a>
<<<<<<< HEAD
        <a class="search-grid_overlay-add"
            @click.stop="onAddToImageList(image, $event)"
            v-if="includeAddToList">
        </a>
      </figcaption>
    </figure>
  </div>
=======
        <figcaption class="search-grid_item-overlay search-grid_item-overlay__top">
          <license-icons :image="image"></license-icons>
        </figcaption>
        <figcaption class="search-grid_item-overlay search-grid_item-overlay__bottom">
          <a class="search-grid_overlay-provider"
             :title="image.title"
             :href="getImageForeignUrl(image)"
             @click.stop="() => false"
             target="new">
             <img class="search-grid_overlay-provider-logo" :alt="image.provider"
                  :src="getProviderLogo(image.provider)">
             {{ image.title }}
          </a>
          <a class="search-grid_overlay-add"
             @click.stop="onAddToImageList(image, $event)"
             v-if="includeAddToList">
          </a>
        </figcaption>
      </figure>
>>>>>>> 2467c0ec
</template>

<script>
import { SELECT_IMAGE_FOR_LIST } from '@/store/mutation-types';
import ImageProviderService from '@/api/ImageProviderService';
import LicenseIcons from '@/components/LicenseIcons';

const errorImage = require('@/assets/404-grid_placeholder.png');

const toAbsolutePath = (url, prefix = 'https://') => {
  if (url.indexOf('http://') >= 0 || url.indexOf('https://') >= 0) {
    return url;
  }
  return `${prefix}${url}`;
};

export default {
  name: 'search-grid-cell',
  props: ['image', 'includeAddToList', 'shouldContainImage'],
  components: {
    LicenseIcons,
  },
  methods: {
    getImageUrl(image) {
      if (!image) {
        return '';
      }

      const url = image.thumbnail || image.url;

      return toAbsolutePath(url);
    },
    getImageForeignUrl(image) {
      return toAbsolutePath(image.foreign_landing_url);
    },
    getProviderLogo(providerName) {
      const logo = ImageProviderService.getProviderInfo(providerName).logo;
      const logoUrl = require(`@/assets/${logo}`); // eslint-disable-line global-require, import/no-dynamic-require

      return logoUrl;
    },
    onGotoDetailPage(event, image) {
      // doesn't use router to redirect to photo details page in case the user
      // has the Command (Mac) or Ctrl Key (Windows) pressed, so that they can
      // open the page on a new tab with either of those keys pressed.
      if (!event.metaKey && !event.ctrlKey) {
        event.preventDefault();
        this.$router.push(`/photos/${image.id}`);
      }
    },
    onAddToImageList(image, event) {
      const imageWithDimensions = image || {};
      imageWithDimensions.pageX = event.pageX;
      imageWithDimensions.pageY = event.pageY;

      this.$store.commit(SELECT_IMAGE_FOR_LIST, { image: imageWithDimensions });
    },
    onImageLoadError(event) {
      const image = event.target;
      image.src = errorImage;
    },
  },
};
</script>


<!-- Add "scoped" attribute to limit CSS to this component only -->
<style lang="scss" scoped>
  .search-grid_image-ctr {
    background: #EBECE4;
    display: block;
    width: 100%;
  }

  .search-grid_item {
    overflow: hidden;

    &:hover .search-grid_item-overlay {
      opacity: 1;
      bottom: 0;
    }

    &:hover .search-grid_item-overlay__top {
      top: 0;
    }
  }

  .search-grid_item-overlay {
    position: absolute;
    opacity: 0;
    transition: all .4s ease;
    width: 100%;
    height: 30px;
    color: #fff;
    padding: 0 10px;
    display: block;
    top: -100%;

    &__top {
      transition: all .5s ease;
      background: linear-gradient(to bottom,
                  rgba(0,0,0,.5)
                  0,
                  rgba(0,0,0,0) 100%);
      top: 0;
    }

    &__bottom {
      height: 30px;
      background: linear-gradient(to top,
                  rgba(0,0,0,.5)
                  0,
                  rgba(0,0,0,0) 100%);
      bottom: -100%;
      top: auto;
    }
  }

  .search-grid_overlay-provider {
    width: calc( 100% - 30px );
    display: block;
    bottom: 10px;
    left: 10px;
    z-index: 100;
    color: #fff;
    text-overflow: ellipsis;
    white-space: nowrap;
    overflow: hidden;

    &:hover {
      text-decoration: underline;
    }
  }

  .search-grid_overlay-provider-logo {
    max-height: 30px;
    max-width: 40px;
    margin-right: 5px;
    padding-bottom: 3px;
  }

  .search-grid_overlay-add {
    position: absolute;
    width:  18px;
    height: 18px;
    display: block;
    bottom: 10px;
    right: 10px;
    z-index: 100;

    &:after {
      height: 100%;
      width: 100%;
      display: block;
      content: '';
      background: url('../assets/plus-icon.svg') no-repeat;
      background-size: 18px;
      background-position: center center;
      opacity: .5;
    }

    &:hover:before {
      position: absolute;
      right: -5px;
      bottom: 25px;
      height: 20px;
      line-height: 20px;
      width: 80px;
      display: block;
      content: 'Add image to list';
      color: #fff;
      text-shadow: 0 0 2px rgba(0,0,0,.5);
      text-align:center;
      font-size: .6em;
      border-radius: 1px;
      background: rgba(0,0,0,.7);

      opacity: 1;
    }

    &:hover:after {
      opacity: .9;
    }
  }

  .search-grid_item {
    width: 100%;
    position: relative;
    display: block;
    float: left;
    flex: 0 0 auto;
    flex-grow: 1;
    cursor: pointer;
  }

  .search-grid_image {
    margin: auto;
    display: block;
  }

  .search-grid_image__fill {
    width: 100%;
  }

  @media screen and (max-width: 600px) {
    .search-grid_item-overlay {
      position: absolute;
      opacity: 1;
      bottom: 0;
    }

    .search-grid_overlay-add {
      position: absolute;
      width:  44px;
      height: 44px;
      bottom: 0;
    }

     .search-grid_layout-control {
      text-align: left !important;
    }
  }
</style><|MERGE_RESOLUTION|>--- conflicted
+++ resolved
@@ -15,6 +15,7 @@
       </figcaption>
       <figcaption class="search-grid_item-overlay search-grid_item-overlay__bottom">
         <a class="search-grid_overlay-provider"
+            :title="image.title"
             :href="getImageForeignUrl(image)"
             @click.stop="() => false"
             target="new">
@@ -22,7 +23,6 @@
                 :src="getProviderLogo(image.provider)">
             {{ image.title }}
         </a>
-<<<<<<< HEAD
         <a class="search-grid_overlay-add"
             @click.stop="onAddToImageList(image, $event)"
             v-if="includeAddToList">
@@ -30,27 +30,6 @@
       </figcaption>
     </figure>
   </div>
-=======
-        <figcaption class="search-grid_item-overlay search-grid_item-overlay__top">
-          <license-icons :image="image"></license-icons>
-        </figcaption>
-        <figcaption class="search-grid_item-overlay search-grid_item-overlay__bottom">
-          <a class="search-grid_overlay-provider"
-             :title="image.title"
-             :href="getImageForeignUrl(image)"
-             @click.stop="() => false"
-             target="new">
-             <img class="search-grid_overlay-provider-logo" :alt="image.provider"
-                  :src="getProviderLogo(image.provider)">
-             {{ image.title }}
-          </a>
-          <a class="search-grid_overlay-add"
-             @click.stop="onAddToImageList(image, $event)"
-             v-if="includeAddToList">
-          </a>
-        </figcaption>
-      </figure>
->>>>>>> 2467c0ec
 </template>
 
 <script>
