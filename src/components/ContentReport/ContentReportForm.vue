--- conflicted
+++ resolved
@@ -13,16 +13,12 @@
                   :imageURL="imageURL"
                   :providerName="providerName" />
     <report-error v-else-if="reportFailed"/>
-<<<<<<< HEAD
-    <form v-else-if="!selectedOther">
-      <h5 class="b-header margin-bottom-normal">Report this content</h5>
-=======
+
     <other-issue-form v-else-if="selectedOther"
                       @onBackClick="onBackClick()"
                       @sendContentReport="sendContentReport" />
     <form v-else>
-      <h4 class="b-header">Report this content</h4>
->>>>>>> b6c27f02
+      <h5 class="b-header margin-bottom-normal">Report this content</h5>
       <fieldset class="margin-bottom-normal">
         <legend class="margin-bottom-normal">What's the issue?</legend>
 
