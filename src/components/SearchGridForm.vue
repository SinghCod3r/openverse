<template>
  <form
    role="search"
    method="post"
    @submit.prevent="onSubmit"
    class="search-form padding-normal"
  >
    <div class="is-flex is-hidden-touch">
      <button
        v-if="!isFilterVisible"
        class="button toggle-filter padding-vertical-normal padding-horizontal-big"
        type="button"
        @click.prevent="onToggleSearchGridFilter()"
      >
        Filters
      </button>
      <div class="field has-addons search-input">
        <div class="control has-icons-left margin-left-small">
<<<<<<< HEAD
          <input id="searchInput"
                  required="required"
                  autofocus="true"
                  class="input is-medium"
                  type="search"
                  ref="search"
                  :placeholder="searchBoxPlaceholder"
                  v-model="searchTermsModel"
                  @keyup.enter="onSubmit" />
=======
          <input
            id="searchInput"
            required="required"
            class="input is-medium"
            type="search"
            ref="search"
            :placeholder="searchBoxPlaceholder"
            v-model="searchTermsModel"
            @keyup.enter="onSubmit"
          />
>>>>>>> 0984285b
          <span class="icon is-medium is-left">
            <i class="icon search is-size-5"></i>
          </span>
        </div>
        <div class="control">
          <input
            type="submit"
            class="button is-primary"
            @click.prevent="onSubmit"
            value="Search"
          />
        </div>
      </div>
    </div>
    <div class="is-flex is-hidden-desktop">
      <button
        v-if="!isFilterVisible"
        class="button small toggle-filter padding-small"
        type="button"
        @click.prevent="onToggleSearchGridFilter()"
      >
        Filters
      </button>
      <div class="field has-addons search-input">
        <div class="control has-icons-left margin-left-small">
<<<<<<< HEAD
          <input id="searchInput"
                  required="required"
                  autofocus="true"
                  class="input"
                  type="search"
                  ref="search"
                  :placeholder="searchBoxPlaceholder"
                  v-model="searchTermsModel"
                  @keyup.enter="onSubmit">
=======
          <input
            id="searchInput"
            required="required"
            class="input"
            type="search"
            ref="search"
            :placeholder="searchBoxPlaceholder"
            v-model="searchTermsModel"
            @keyup.enter="onSubmit"
          />
>>>>>>> 0984285b
          <span class="icon is-left">
            <i class="icon search is-size-6"></i>
          </span>
        </div>
        <div class="control">
          <input type="submit" class="button is-primary small" value="Search" />
        </div>
      </div>
    </div>
  </form>
</template>

<script>
import { SET_FILTER_IS_VISIBLE } from '@/store/mutation-types'

export default {
  name: 'search-grid-form',
  props: {
    searchBoxPlaceholder: {
      default: 'Search all images',
    },
  },
  data: () => ({ searchTermsModel: null }),
  computed: {
    searchTerms() {
      return this.$store.state.query.q
    },
    isFilterVisible() {
      return this.$store.state.isFilterVisible
    },
    isFilterApplied() {
      return this.$store.state.isFilterApplied
    },
  },
  methods: {
    onSubmit(e) {
      e.preventDefault()
      if (this.searchTermsModel) {
        this.$emit('onSearchFormSubmit', {
          query: { q: this.searchTermsModel },
          shouldNavigate: true,
        })
        this.$refs.search.blur()
      }
    },
    onToggleSearchGridFilter() {
      this.$store.commit(SET_FILTER_IS_VISIBLE, {
        isFilterVisible: !this.isFilterVisible,
      })
    },
    onSearchFilterChanged(query) {
      this.$emit('onSearchFormSubmit', query)
    },
    setFormInput() {
      this.searchTermsModel = this.searchTerms
    },
  },
  watch: {
    searchTerms: function handler() {
      this.setFormInput()
    },
  },
  mounted: function handler() {
    this.setFormInput()
  },
}
</script>

<style lang="scss" scoped>
@import 'bulma/sass/utilities/_all.sass';

.toggle-filter {
  height: 3.875rem;
  text-transform: none;
  font-size: 13px;
  border: 2px solid #d8d8d8;
  box-sizing: border-box;
  border-radius: 4px;
  width: 68px;

  &.small {
    height: 2.5rem;
  }
}

.search-form {
  width: 100%;
  top: 0;
  position: sticky;
  background-color: #f5f5f5;
  z-index: 10;
}

.search-input {
  width: 70%;

  @include touch {
    width: 100%;
  }

  .control:first-child {
    width: 100%;
  }
}
.button .icon {
  height: auto;
}

.icon .search {
  padding: 1.3rem;

  @include touch {
    padding: 0.8rem;
  }
}
</style><|MERGE_RESOLUTION|>--- conflicted
+++ resolved
@@ -16,7 +16,7 @@
       </button>
       <div class="field has-addons search-input">
         <div class="control has-icons-left margin-left-small">
-<<<<<<< HEAD
+          <label for="searchTerm" class="is-sr-only">Search</label>
           <input id="searchInput"
                   required="required"
                   autofocus="true"
@@ -26,18 +26,6 @@
                   :placeholder="searchBoxPlaceholder"
                   v-model="searchTermsModel"
                   @keyup.enter="onSubmit" />
-=======
-          <input
-            id="searchInput"
-            required="required"
-            class="input is-medium"
-            type="search"
-            ref="search"
-            :placeholder="searchBoxPlaceholder"
-            v-model="searchTermsModel"
-            @keyup.enter="onSubmit"
-          />
->>>>>>> 0984285b
           <span class="icon is-medium is-left">
             <i class="icon search is-size-5"></i>
           </span>
@@ -63,7 +51,7 @@
       </button>
       <div class="field has-addons search-input">
         <div class="control has-icons-left margin-left-small">
-<<<<<<< HEAD
+          <label for="searchTerm" class="is-sr-only">Search</label>
           <input id="searchInput"
                   required="required"
                   autofocus="true"
@@ -73,18 +61,6 @@
                   :placeholder="searchBoxPlaceholder"
                   v-model="searchTermsModel"
                   @keyup.enter="onSubmit">
-=======
-          <input
-            id="searchInput"
-            required="required"
-            class="input"
-            type="search"
-            ref="search"
-            :placeholder="searchBoxPlaceholder"
-            v-model="searchTermsModel"
-            @keyup.enter="onSubmit"
-          />
->>>>>>> 0984285b
           <span class="icon is-left">
             <i class="icon search is-size-6"></i>
           </span>
