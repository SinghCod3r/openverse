# Documentation Guidelines

Interested in improving our documentation? Here’s what you need to know before making any changes to the documentation.

<br/>

## Introduction

Openverse Catalog API uses [drf-yasg](https://github.com/axnsan12/drf-yasg), which is a tool that generates real Swagger/OpenAPI 2.0 specifications from a Django Rest Framework API.

<br/>

## How to Start Contributing

- Run the server locally by following this [link](https://github.com/wordpress/openverse-api#running-the-server-locally)
- Update documentation
- Make sure the updates passed the automated tests in this [file](https://github.com/wordpress/openverse-api/blob/master/.github/workflows/integration-tests.yml)
- Commit and push
- Create pull request by following [GitHub Repo Guidelines](https://opensource.creativecommons.org/contributing-code/github-repo-guidelines/)

<br/>

## Documentation Styles

- All documentation must be written in American English with no contractions.
- Descriptions must be written using simple yet concise explanations.
- Codes are preferred over videos and screenshots.

<br/>

## Cheat Sheet for drf-yasg

This is a quick syntax guide with examples on how to add or update the documentation for API endpoints.

<br/>

### Operation ID

The name of API endpoint.

**Example**

```
@swagger_auto_schema(operation_id='image_stats')
```

<br/>

### Operation Description

The description for API endpoint.

**Example**

```
image_stats_description = \
  """
  image_stats is an API endpoint to get a list of all content providers
  and their respective number of images in the Openverse catalog.

  You can use this endpoint to get details about content providers
  such as `source_name`, `image_count`, `display_name`, and `source_url`.

  You can refer to Bash's Request Samples for example on how to use
  this endpoint.
  """  # noqa

@swagger_auto_schema(operation_id='image_stats',
                     operation_description=image_stats_description)
```

<br/>

### Responses

The response received after submitting an API request. The current API documentation includes response schemas and response samples based on their response codes.

**Example**

```
image_stats_200_example = {
  "application/json": {
    "source_name": "flickr",
    "image_count": 465809213,
    "display_name": "Flickr",
    "source_url": "https://www.flickr.com"
  }
}

image_stats_response = {
  "200": openapi.Response(
    description="OK",
    examples=image_stats_200_example,
    schema=AboutImageResponse(many=True)
    )
}

@swagger_auto_schema(operation_id='image_stats',
                     operation_description=image_stats_description,
                     responses=image_stats_response)
```

<br/>

### Request Body

The data sent to the server when submitting an API request.

**Example**

```
register_api_oauth2_request = openapi.Schema(
  type=openapi.TYPE_OBJECT,
  required=['name', 'description', 'email'],
  properties={
    'name': openapi.Schema(
      title="Name",
      type=openapi.TYPE_STRING,
      min_length=1,
      max_length=150,
      unique=True,
      description="A unique human-readable name for your application "
                  "or project requiring access to the Openverse API."
    ),
    'description': openapi.Schema(
      title="Description",
      type=openapi.TYPE_STRING,
      min_length=1,
      max_length=10000,
      description="A description of what you are trying to achieve "
                  "with your project using the API. Please provide "
                  "as much detail as possible!"
    ),
    'email': openapi.Schema(
      title="Email",
      type=openapi.TYPE_STRING,
      min_length=1,
      max_length=254,
      format=openapi.FORMAT_EMAIL,
      description="A valid email that we can reach you at if we "
                  "have any questions about your use case or "
                  "data consumption."
    )
  },
  example={
    "name": "My amazing project",
<<<<<<< HEAD
    "description": "To access Openverse API",
=======
    "description": "To access CC Catalog API",
>>>>>>> 0f261888
    "email": "zack.krida@automattic.com"
  }
)

@swagger_auto_schema(operation_id='register_api_oauth2',
                     operation_description=register_api_oauth2_description,
                     request_body=register_api_oauth2_request,
                     responses=register_api_oauth2_response)
```

<br/>

### Code Examples

Code examples on how to use the API endpoints. The current API documentation provides code examples in Bash.

**Example**

```
image_stats_bash = \
  """
  # Get a list of content providers and their image count
  curl -H "Authorization: Bearer DLBYIcfnKfolaXKcmMC8RIDCavc2hW" http://api.openverse.engineering/v1/sources
  """  # noqa

@swagger_auto_schema(operation_id='image_stats',
                     operation_description=image_stats_description,
                     responses=image_stats_response,
                     code_examples=[
                     {
                      'lang': 'Bash',
                      'source': image_stats_bash
                     }
                    ])
```<|MERGE_RESOLUTION|>--- conflicted
+++ resolved
@@ -144,11 +144,7 @@
   },
   example={
     "name": "My amazing project",
-<<<<<<< HEAD
-    "description": "To access Openverse API",
-=======
     "description": "To access CC Catalog API",
->>>>>>> 0f261888
     "email": "zack.krida@automattic.com"
   }
 )
