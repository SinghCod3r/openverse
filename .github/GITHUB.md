--- conflicted
+++ resolved
@@ -53,8 +53,7 @@
 truth, it creates PRs to resolve any differences.
 
 **Cron:** [at 00:00](https://crontab.guru/#0_0_*_*_*)  
-<<<<<<< HEAD
-**Push:** Glob `.github/**`  
+**Push:** Branch `main`  
 **Dispatch:** enabled
 
 ### Weekly updates
@@ -63,8 +62,5 @@
 outlining the closed issues and merged PRs of the preceding week. The post can
 be reviewed manually and then published.
 
-**Cron:** [at 00:01 on Monday](https://crontab.guru/#1_0_*_*_1)
-=======
-**Push:** Branch `main`
->>>>>>> caae0f77
+**Cron:** [at 00:01 on Monday](https://crontab.guru/#1_0_*_*_1)  
 **Dispatch:** enabled